--- conflicted
+++ resolved
@@ -74,11 +74,7 @@
 
     def populate_additional_fields(self, mongo_stores: list[MongoStore]) -> None:
         """Populate additional fields like collection, git_issue_id and script_id."""
-<<<<<<< HEAD
-        records = []
-=======
         record_list: list[Record] = []
->>>>>>> 7e8855f7
         for current_mongo_store in mongo_stores:
             record_list += current_mongo_store.get_unanalyzed_records()
         for record in record_list:
